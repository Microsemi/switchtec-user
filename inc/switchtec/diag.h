--- conflicted
+++ resolved
@@ -320,8 +320,6 @@
 	uint32_t arc;
 };
 
-<<<<<<< HEAD
-
 enum switchtec_aer_event_gen_result {
 	AER_EVENT_GEN_SUCCESS = 0,
 	AER_EVENT_GEN_FAIL = 1,
@@ -340,8 +338,6 @@
 	uint32_t hdr_log[4];
 };
 
-=======
->>>>>>> 3bb6ce6f
 struct switchtec_tlp_inject_in {
 	uint32_t dest_port;
 	uint32_t tlp_type;
