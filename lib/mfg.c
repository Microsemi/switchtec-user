/*
 * Microsemi Switchtec(tm) PCIe Management Library
 * Copyright (c) 2019, Microsemi Corporation
 *
 * Permission is hereby granted, free of charge, to any person obtaining a
 * copy of this software and associated documentation files (the "Software"),
 * to deal in the Software without restriction, including without limitation
 * the rights to use, copy, modify, merge, publish, distribute, sublicense,
 * and/or sell copies of the Software, and to permit persons to whom the
 * Software is furnished to do so, subject to the following conditions:
 *
 * The above copyright notice and this permission notice shall be included
 * in all copies or substantial portions of the Software.
 *
 * THE SOFTWARE IS PROVIDED "AS IS", WITHOUT WARRANTY OF ANY KIND, EXPRESS
 * OR IMPLIED, INCLUDING BUT NOT LIMITED TO THE WARRANTIES OF MERCHANTABILITY,
 * FITNESS FOR A PARTICULAR PURPOSE AND NONINFRINGEMENT. IN NO EVENT SHALL
 * THE AUTHORS OR COPYRIGHT HOLDERS BE LIABLE FOR ANY CLAIM, DAMAGES OR
 * OTHER LIABILITY, WHETHER IN AN ACTION OF CONTRACT, TORT OR OTHERWISE,
 * ARISING FROM, OUT OF OR IN CONNECTION WITH THE SOFTWARE OR THE USE OR
 * OTHER DEALINGS IN THE SOFTWARE.
 *
 */

/**
 * @file
 * @brief Switchtec core library functions for mfg operations
 */

#include "switchtec_priv.h"
#include "switchtec/switchtec.h"
#include "switchtec/mfg.h"
#include "switchtec/errors.h"
#include "switchtec/endian.h"
#include "switchtec/mrpc.h"
#include "switchtec/errors.h"
#include <unistd.h>

#include <errno.h>
#include <stdio.h>
#include <string.h>

#define SWITCHTEC_ACTV_IMG_ID_KMAN		1
#define SWITCHTEC_ACTV_IMG_ID_BL2		2
#define SWITCHTEC_ACTV_IMG_ID_CFG		3
#define SWITCHTEC_ACTV_IMG_ID_FW		4

#define SWITCHTEC_MB_MAX_ENTRIES		16
#define SWITCHTEC_ACTV_IDX_MAX_ENTRIES		32
#define SWITCHTEC_ACTV_IDX_SET_ENTRIES		4

#define SWITCHTEC_CLK_RATE_BITSHIFT		10
#define SWITCHTEC_RC_TMO_BITSHIFT		14
#define SWITCHTEC_I2C_PORT_BITSHIFT		18
#define SWITCHTEC_I2C_ADDR_BITSHIFT		22
#define SWITCHTEC_CMD_MAP_BITSHIFT		29

/**
 * @brief Get serial number and security version
 * @param[in]  dev	Switchtec device handle
 * @param[out] info	Serial number and security version info
 * @return 0 on success, error code on failure
 */
int switchtec_sn_ver_get(struct switchtec_dev *dev,
			 struct switchtec_sn_ver_info *info)
{
	int ret;

	ret = switchtec_cmd(dev, MRPC_SN_VER_GET, NULL, 0, info,
			    sizeof(struct switchtec_sn_ver_info));
	if (ret < 0)
		return ret;

	info->chip_serial = le32toh(info->chip_serial);
	info->ver_bl2 = le32toh(info->ver_bl2);
	info->ver_km = le32toh(info->ver_km);
	info->ver_main = le32toh(info->ver_main);
	info->ver_sec_unlock = le32toh(info->ver_sec_unlock);

	return 0;
}

/**
 * @brief Get secure boot configurations
 * @param[in]  dev	Switchtec device handle
 * @param[out] state	Current secure boot settings
 * @return 0 on success, error code on failure
 */
int switchtec_security_config_get(struct switchtec_dev *dev,
				  struct switchtec_security_cfg_stat *state)
{
	int ret;
	struct cfg_reply {
		uint32_t valid;
		uint32_t rsvd1;
		uint64_t cfg;
		uint32_t  public_key_exponent;
		uint8_t  rsvd2;
		uint8_t  public_key_num;
		uint8_t  public_key_ver;
		uint8_t  rsvd3;
		uint8_t  public_key[SWITCHTEC_KMSK_NUM][SWITCHTEC_KMSK_LEN];
		uint8_t  rsvd4[32];
	} reply;

	ret = switchtec_cmd(dev, MRPC_SECURITY_CONFIG_GET, NULL, 0,
			    &reply, sizeof(reply));
	if (ret < 0)
		return ret;

	reply.valid = le32toh(reply.valid);
	reply.cfg = le64toh(reply.cfg);
	reply.public_key_exponent = le32toh(reply.public_key_exponent);

	state->basic_setting_valid = !!(reply.valid & 0x01);
	state->public_key_exp_valid = !!(reply.valid & 0x02);
	state->public_key_num_valid = !!(reply.valid & 0x04);
	state->public_key_ver_valid = !!(reply.valid & 0x08);
	state->public_key_valid = !!(reply.valid & 0x10);

	state->debug_mode = reply.cfg & 0x03;
	state->secure_state = (reply.cfg>>2) & 0x03;

	state->jtag_lock_after_reset = !!(reply.cfg & 0x40);
	state->jtag_lock_after_bl1 = !!(reply.cfg & 0x80);
	state->jtag_bl1_unlock_allowed = !!(reply.cfg & 0x0100);
	state->jtag_post_bl1_unlock_allowed = !!(reply.cfg & 0x0200);

	state->spi_clk_rate =
		(reply.cfg >> SWITCHTEC_CLK_RATE_BITSHIFT) & 0x0f;
	if (state->spi_clk_rate == 0)
		state->spi_clk_rate = SWITCHTEC_SPI_RATE_25M;

	state->i2c_recovery_tmo =
		(reply.cfg >> SWITCHTEC_RC_TMO_BITSHIFT) & 0x0f;
	state->i2c_port = (reply.cfg >> SWITCHTEC_I2C_PORT_BITSHIFT) & 0xf;
	state->i2c_addr = (reply.cfg >> SWITCHTEC_I2C_ADDR_BITSHIFT) & 0x7f;
	state->i2c_cmd_map =
		(reply.cfg >> SWITCHTEC_CMD_MAP_BITSHIFT) & 0xfff;

	state->public_key_exponent = reply.public_key_exponent;
	state->public_key_num = reply.public_key_num;
	state->public_key_ver = reply.public_key_ver;
	memcpy(state->public_key, reply.public_key,
	       SWITCHTEC_KMSK_NUM * SWITCHTEC_KMSK_LEN);

	return 0;
}

/**
 * @brief Retrieve mailbox entries
 * @param[in]  dev	Switchtec device handle
 * @param[in]  fd	File handle to write the log data
 * @return 0 on success, error code on failure
 */
int switchtec_mailbox_to_file(struct switchtec_dev *dev, int fd)
{
	int ret;
	int num_to_read = htole32(SWITCHTEC_MB_MAX_ENTRIES);
	struct mb_reply {
		uint8_t num_returned;
		uint8_t num_remaining;
		uint8_t rsvd[2];
		uint8_t data[SWITCHTEC_MB_MAX_ENTRIES *
			     SWITCHTEC_MB_LOG_LEN];
	} reply;

	do {
		ret = switchtec_cmd(dev, MRPC_MAILBOX_GET, &num_to_read,
				    sizeof(int), &reply,  sizeof(reply));
		if (ret < 0)
			return ret;

		reply.num_remaining = le32toh(reply.num_remaining);
		reply.num_returned = le32toh(reply.num_returned);

		ret = write(fd, reply.data,
			    (reply.num_returned) * SWITCHTEC_MB_LOG_LEN);
		if (ret < 0)
			return ret;
	} while (reply.num_remaining > 0);

	return 0;
}

/**
 * @brief Get active image index
 * @param[in]  dev	Switchtec device handle
 * @param[out] index	Active images indices
 * @return 0 on success, error code on failure
 */
int switchtec_active_image_index_get(struct switchtec_dev *dev,
				     struct switchtec_active_index *index)
{
	int ret;
	struct active_indices {
		uint8_t index[SWITCHTEC_ACTV_IDX_MAX_ENTRIES];
	} reply;

	ret = switchtec_cmd(dev, MRPC_ACT_IMG_IDX_GET, NULL,
			    0, &reply, sizeof(reply));
	if (ret < 0)
		return ret;

	index->keyman = reply.index[SWITCHTEC_ACTV_IMG_ID_KMAN];
	index->bl2 = reply.index[SWITCHTEC_ACTV_IMG_ID_BL2];
	index->config = reply.index[SWITCHTEC_ACTV_IMG_ID_CFG];
	index->firmware = reply.index[SWITCHTEC_ACTV_IMG_ID_FW];

	return 0;
}

/**
 * @brief Set active image index
 * @param[in]  dev	Switchtec device handle
 * @param[in] index	Active image indices
 * @return 0 on success, error code on failure
 */
int switchtec_active_image_index_set(struct switchtec_dev *dev,
				     struct switchtec_active_index *index)
{
	int ret;
	int i = 0;
	struct active_idx {
		uint32_t count;
		struct entry {
			uint8_t image_id;
			uint8_t index;
		} idx[SWITCHTEC_ACTV_IDX_SET_ENTRIES];
	} set;

	memset(&set, 0, sizeof(set));

	if (index->keyman != SWITCHTEC_ACTIVE_INDEX_NOT_SET) {
		set.idx[i].image_id = SWITCHTEC_ACTV_IMG_ID_KMAN;
		set.idx[i].index = index->keyman;
		i++;
	}

	if (index->bl2 != SWITCHTEC_ACTIVE_INDEX_NOT_SET) {
		set.idx[i].image_id = SWITCHTEC_ACTV_IMG_ID_BL2;
		set.idx[i].index = index->bl2;
		i++;
	}

	if (index->config != SWITCHTEC_ACTIVE_INDEX_NOT_SET) {
		set.idx[i].image_id =  SWITCHTEC_ACTV_IMG_ID_CFG;
		set.idx[i].index = index->config;
		i++;
	}

	if (index->firmware != SWITCHTEC_ACTIVE_INDEX_NOT_SET) {
		set.idx[i].image_id = SWITCHTEC_ACTV_IMG_ID_FW;
		set.idx[i].index = index->firmware;
		i++;
	}

	if (i == 0)
		return 0;

	set.count = htole32(i);

	ret = switchtec_cmd(dev, MRPC_ACT_IMG_IDX_SET, &set,
			    sizeof(set), NULL, 0);
	return ret;
}

/**
<<<<<<< HEAD
 * @brief Execute the transferred firmware
 * @param[in]  dev		Switchtec device handle
 * @param[in]  recovery_mode	Recovery mode in case of a boot failure
 * @return 0 on success, error code on failure
 */
int switchtec_fw_exec(struct switchtec_dev *dev,
		      enum switchtec_bl2_recovery_mode recovery_mode)
{
	struct fw_exec_struct {
		uint8_t subcmd;
		uint8_t recovery_mode;
		uint8_t rsvd[2];
	} cmd;

	memset(&cmd, 0, sizeof(cmd));
	cmd.subcmd = MRPC_FW_TX_EXEC;
	cmd.recovery_mode = recovery_mode;

	return switchtec_cmd(dev, MRPC_FW_TX, &cmd, sizeof(cmd), NULL, 0);
=======
 * @brief Resume device boot.
 *        Note that after calling this function, the current
 *        'dev' pointer is no longer valid. Before making further
 *        calls to switchtec library functions, be sure to close
 *        this pointer and get a new one by calling switchtec_open().
 * 	  Also be sure to check the return value of switchtec_open()
 * 	  for error, as the device might not be immediately 
 * 	  accessible after normal boot process.
 * @param[in]  dev	Switchtec device handle
 * @return 0 on success, error code on failure
 */
int switchtec_boot_resume(struct switchtec_dev *dev)
{
	return switchtec_cmd(dev, MRPC_BOOTUP_RESUME, NULL, 0,
			     NULL, 0);
>>>>>>> 32520b6b
}<|MERGE_RESOLUTION|>--- conflicted
+++ resolved
@@ -266,7 +266,6 @@
 }
 
 /**
-<<<<<<< HEAD
  * @brief Execute the transferred firmware
  * @param[in]  dev		Switchtec device handle
  * @param[in]  recovery_mode	Recovery mode in case of a boot failure
@@ -286,7 +285,9 @@
 	cmd.recovery_mode = recovery_mode;
 
 	return switchtec_cmd(dev, MRPC_FW_TX, &cmd, sizeof(cmd), NULL, 0);
-=======
+}
+
+/**
  * @brief Resume device boot.
  *        Note that after calling this function, the current
  *        'dev' pointer is no longer valid. Before making further
@@ -302,5 +303,4 @@
 {
 	return switchtec_cmd(dev, MRPC_BOOTUP_RESUME, NULL, 0,
 			     NULL, 0);
->>>>>>> 32520b6b
 }