--- conflicted
+++ resolved
@@ -125,9 +125,6 @@
 int switchtec_get_fw_version(struct switchtec_dev *dev, char *buf,
 			     size_t buflen)
 {
-<<<<<<< HEAD
-	return dev->ops->get_fw_version(dev, buf, buflen);
-=======
 	struct switchtec_fw_part_summary *sum;
 	struct switchtec_fw_image_info *running_img;
 
@@ -151,7 +148,6 @@
 	switchtec_fw_part_summary_free(sum);
 
 	return 0;
->>>>>>> 9fdcde1e
 }
 
 /**
